--- conflicted
+++ resolved
@@ -27,7 +27,6 @@
     Returns:
         bool: True if the connection check is successful, False otherwise.
     """
-<<<<<<< HEAD
     try:
         with Serial(path, timeout=1) as comm:
             device = Instrument(comm)
@@ -69,34 +68,8 @@
         self.options: List[str] = [
             "mode (low_speed, high_speed, max_range)",
         ]
-
-        self.E_min: float = -1.7  # Minimum potential in V
-        self.E_max: float = 2  # Maximum potential in V
-        # self.sr_min = 0.000001
-        # self.sr_max = 10
-        # self.dE_min =
-        # self.sr_min =
-        # self.dt_min =
-        # self.dt_max =
-        # self.ttot_min =
-        # self.ttot_max =
-=======
-    Info class for Emstat Pico
-
-    Establishes the limits for the Emstat Pico potentiostat.
-    This class is used to validate the parameters for the Emstat Pico potentiostat.
-
-    Parameters:
-        model: Model of the potentiostat. Options are "low_range" (default) or "high_range"
-    """
-
-    def __init__(self, model="low_range"):
-        self.tech = ["CV", "CA", "LSV", "OCP", "EIS"]
-        self.options = [
-            "mode (low_speed, high_speed, max_range)",
-        ]
         self.model = (
-            model.lower()
+            self.model.lower()
         )  # Convert to lowercase for case-insensitive comparison
 
         # Set specifications based on model
@@ -132,7 +105,6 @@
         self.dt_max = 300  # s (5 min)
         self.ttot_min = 0.001  # s (1 ms)
         self.ttot_max = 86400  # s (24 hours)
->>>>>>> 7fd63dbd
 
     def limits(
         self, val: float, low: float, high: float, label: str, units: str
@@ -168,11 +140,6 @@
         else:
             return True
 
-<<<<<<< HEAD
-    def specifications(self) -> None:
-        """Print the specifications of the Emstat Pico potentiostat."""
-        print("Model: PalmSens Emstat Pico (emstatpico)")
-=======
     def specifications(self):
         print("Model: PalmSens Emstat Pico")
         print(f"Model type: {self.model.upper()}")
@@ -180,7 +147,6 @@
         print(f"Current range: {self.i_min} A to {self.i_max} A")
         print(f"Compliance voltage: {self.compliance_voltage} V")
         print(f"EIS frequency range: {self.freq_min} Hz to {self.freq_max} Hz")
->>>>>>> 7fd63dbd
         print("Techiques available:", self.tech)
         print("Options available:", self.options)
 
@@ -206,7 +172,6 @@
 
 
 class CV:
-<<<<<<< HEAD
     """Cyclic Voltammetry (CV) technique for the Emstat Pico potentiostat.
 
     This class handles the creation of CV method scripts for the Emstat Pico.
@@ -238,12 +203,6 @@
         cv = hp.potentiostat.CV(Eini, Ev1, Ev2, Efin, sr, dE, nSweeps, sens, fileName, header)
         cv.run()
         ```
-
-    Additional options:
-        mode: Operation mode ('low_speed', 'high_speed', or 'max_range')
-=======
-    """
-    Emstat Pico CV class
 
     Parameters:
         Eini: Initial potential (V)
@@ -262,7 +221,6 @@
 
     **kwargs:
         mode # 'low_speed', 'high_speed', 'max_range'
->>>>>>> 7fd63dbd
     """
 
     def __init__(
@@ -347,7 +305,6 @@
         )
         self.text = self.ini + self.pre_body + self.body
 
-<<<<<<< HEAD
     def validate(
         self,
         Eini: float,
@@ -374,9 +331,6 @@
         Raises:
             Exception: If any parameter is outside the specified limits.
         """
-        info = Info()
-=======
-    def validate(self, Eini, Ev1, Ev2, Efin, sr, dE, nSweeps, sens):
         # Check if global emstat_model_type is defined
         import hardpotato.potentiostat as potentiostat
 
@@ -386,7 +340,6 @@
         else:
             info = Info()
 
->>>>>>> 7fd63dbd
         info.limits(Eini, info.E_min, info.E_max, "Eini", "V")
         info.limits(Ev1, info.E_min, info.E_max, "Ev1", "V")
         info.limits(Ev2, info.E_min, info.E_max, "Ev2", "V")
@@ -469,16 +422,11 @@
 
     def __init__(
         self, Estep, dt, ttot, sens, folder, fileName, header, path_lib=None, **kwargs
-<<<<<<< HEAD
-    ) -> None:
-        """ """
-=======
     ):
         """
         Potential based variables need to be changed to mV int(Eini*100).
 
         """
->>>>>>> 7fd63dbd
         self.Estep = int(Estep * 1000)
         self.dt = int(dt * 1000)
         self.ttot = int(ttot * 1000)
@@ -515,10 +463,6 @@
         )
         self.text = self.ini + self.pre_body + self.body
 
-<<<<<<< HEAD
-    def validate(self, Estep: float, dt: float, ttot: float, sens: float) -> None:
-        info = Info()
-=======
     def validate(self, Estep, dt, ttot, sens):
         """
         Validate CA parameters
@@ -542,16 +486,10 @@
         else:
             info = Info()
 
->>>>>>> 7fd63dbd
         info.limits(Estep, info.E_min, info.E_max, "Estep", "V")
         info.limits(dt, info.dt_min, info.dt_max, "dt", "s")
         info.limits(ttot, info.ttot_min, info.ttot_max, "ttot", "s")
 
-<<<<<<< HEAD
-    def bipot(self, E: float, sens: float) -> None:
-        # Validate bipot:
-        info = Info()
-=======
     def bipot(self, E, sens):
         """
         Establish a bipotentiostat mode for CA
@@ -574,7 +512,6 @@
         else:
             info = Info()
 
->>>>>>> 7fd63dbd
         info.limits(E, info.E_min, info.E_max, "E2", "V")
 
         E = int(E * 1000)
@@ -680,11 +617,6 @@
         )
         self.text = self.ini + self.pre_body + self.body
 
-<<<<<<< HEAD
-    def bipot(self, E: float, sens: float) -> None:
-        # Validate bipot:
-        info = Info()
-=======
     def bipot(self, E, sens):
         """Establish a bipotentiostat mode for LSV
         This method sets the EmStat Pico to operate in bipotentiostat mode, allowing for simultaneous control of two electrodes.
@@ -703,7 +635,6 @@
         else:
             info = Info()
 
->>>>>>> 7fd63dbd
         info.limits(E, info.E_min, info.E_max, "E2", "V")
 
         E = int(E * 1000)
@@ -736,12 +667,6 @@
         self.text = self.ini + self.pre_body + self.body
         # print(self.text)
 
-<<<<<<< HEAD
-    def validate(
-        self, Eini: float, Efin: float, sr: float, dE: float, sens: float
-    ) -> None:
-        info = Info()
-=======
     def validate(self, Eini, Efin, sr, dE, sens):
         """
         Validate LSV parameters
@@ -766,7 +691,6 @@
         else:
             info = Info()
 
->>>>>>> 7fd63dbd
         info.limits(Eini, info.E_min, info.E_max, "Eini", "V")
         info.limits(Efin, info.E_min, info.E_max, "Efin", "V")
         info.limits(sr, info.sr_min, info.sr_max, "sr", "V/s")
@@ -788,24 +712,9 @@
 
     """
 
-<<<<<<< HEAD
-    def __init__(
-        self,
-        ttot: float,
-        dt: float,
-        folder: str,
-        fileName: str,
-        header: str,
-        path_lib: Optional[str] = None,
-        **kwargs: Any,
-    ) -> None:
-        dt = int(dt * 1000)
-        ttot = int(ttot * 1000)
-=======
     def __init__(self, ttot, dt, folder, fileName, header, path_lib=None, **kwargs):
         self.dt = int(dt * 1000)
         self.ttot = int(ttot * 1000)
->>>>>>> 7fd63dbd
         self.text = ""
 
         self.validate(ttot, dt)
@@ -823,20 +732,6 @@
         )
         self.text = self.ini + self.pre_body + self.body
 
-<<<<<<< HEAD
-    def validate(self, ttot: float, dt: float) -> None:
-        """Validate the parameters for the OCP experiment.
-
-        Args:
-            ttot: Total time in s.
-            dt: Time increment in s.
-
-        """
-
-        _ = Info()
-        # info.limits(dt, info.dt_min, info.dt_max, "dt", "s")
-        # info.limits(ttot, info.ttot_min, info.ttot_max, "ttot", "s")
-=======
     def validate(self, ttot, dt):
         """
         Validate OCP parameters
@@ -859,7 +754,6 @@
 
         info.limits(dt, info.dt_min, info.dt_max, "dt", "s")
         info.limits(ttot, info.ttot_min, info.ttot_max, "ttot", "s")
->>>>>>> 7fd63dbd
 
 
 class EIS:
@@ -870,20 +764,6 @@
 
     def __init__(
         self,
-<<<<<<< HEAD
-        Eini: float,
-        ch: int,
-        low_freq: float,
-        high_freq: float,
-        amplitude: float,
-        sens: float,
-        folder: str,
-        fileName: str,
-        header: str,
-        path_lib: Optional[str],
-        **kwargs: Any,
-    ) -> None:
-=======
         Eini,
         ch,
         low_freq,
@@ -906,7 +786,6 @@
         self.path_lib = path_lib
         self.validate(Eini, ch, low_freq, high_freq, amplitude, sens)
 
->>>>>>> 7fd63dbd
         if ch == 0:
             self.text = "e\nvar h\nvar r\nvar j\nset_pgstat_chan 1\nset_pgstat_mode 0\nset_pgstat_chan 0\nset_pgstat_mode 3\nset_max_bandwidth 200k\nset_range_minmax da 0 0\nset_range ba 2950u\nset_autoranging ba 2950u 2950u\nset_range ab 4200m\nset_autoranging ab 4200m 4200m\nset_e 0\ncell_on\nmeas_loop_eis h r j 100m 200k 100 31 0\n  pck_start\n    pck_add h\n    pck_add r\n    pck_add j\n  pck_end\nendloop\non_finished:\n  cell_off\n\n"
         elif ch == 1:
