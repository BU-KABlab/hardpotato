--- conflicted
+++ resolved
@@ -400,11 +400,7 @@
         self.text = self.ini + self.pre_body + self.body
 
     def validate(self, ttot, dt):
-<<<<<<< HEAD
         Info()
-=======
-        info = Info()
->>>>>>> 2803646d
         # info.limits(dt, info.dt_min, info.dt_max, 'dt', 's')
         # info.limits(ttot, info.ttot_min, info.ttot_max, 'ttot', 's')
 
@@ -432,9 +428,6 @@
         if ch == 0:
             self.text = "e\nvar h\nvar r\nvar j\nset_pgstat_chan 1\nset_pgstat_mode 0\nset_pgstat_chan 0\nset_pgstat_mode 3\nset_max_bandwidth 200k\nset_range_minmax da 0 0\nset_range ba 2950u\nset_autoranging ba 2950u 2950u\nset_range ab 4200m\nset_autoranging ab 4200m 4200m\nset_e 0\ncell_on\nmeas_loop_eis h r j 100m 200k 100 31 0\n  pck_start\n    pck_add h\n    pck_add r\n    pck_add j\n  pck_end\nendloop\non_finished:\n  cell_off\n\n"
         elif ch == 1:
-<<<<<<< HEAD
-            self.text = "e\nvar h\nvar r\nvar j\nset_pgstat_chan 0\nset_pgstat_mode 0\nset_pgstat_chan 1\nset_pgstat_mode 3\nset_max_bandwidth 200k\nset_range_minmax da 0 0\nset_range ba 2950u\nset_autoranging ba 2950n 2950u\nset_range ab 4200m\nset_autoranging ab 4200m 4200m\nset_e 0\ncell_on\nmeas_loop_eis h r j 100m 200k 100 34 0\n  pck_start\n    pck_add h\n    pck_add r\n    pck_add j\n  pck_end\nendloop\non_finished:\n  cell_off\n\n"
-=======
             self.text = "e\nvar h\nvar r\nvar j\nset_pgstat_chan 0\nset_pgstat_mode 0\nset_pgstat_chan 1\nset_pgstat_mode 3\nset_max_bandwidth 200k\nset_range_minmax da 0 0\nset_range ba 2950u\nset_autoranging ba 2950n 2950u\nset_range ab 4200m\nset_autoranging ab 4200m 4200m\nset_e 0\ncell_on\nmeas_loop_eis h r j 100m 200k 100 34 0\n  pck_start\n    pck_add h\n    pck_add r\n    pck_add j\n  pck_end\nendloop\non_finished:\n  cell_off\n\n"
 
 
@@ -450,5 +443,4 @@
     def load_script(self, filepath):
         with open(filepath, "r") as file:
             script = file.read()
-        self.text = script
->>>>>>> 2803646d
+        self.text = script