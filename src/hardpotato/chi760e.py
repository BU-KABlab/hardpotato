--- conflicted
+++ resolved
@@ -15,12 +15,12 @@
 
 def check_connection(path: str) -> bool:
     """Check if a connection can be made to the CHI760E potentiostat.
-    
+
     This function checks if the required CHI software exists at the specified path.
-    
+
     Args:
         path: The path to the CHI software installation.
-        
+
     Returns:
         bool: True if the connection check is successful, False otherwise.
     """
@@ -900,7 +900,6 @@
 
         self.validate(ttot, dt)
 
-<<<<<<< HEAD
     def validate(self, ttot: float, dt: float) -> None:
         """Validate that all parameters are within allowed limits.
 
@@ -911,11 +910,7 @@
         Raises:
             Exception: If any parameter is outside the allowed limits.
         """
-        info = Info()
-=======
-    def validate(self, ttot, dt):
-        # info = Info()
->>>>>>> 7fd63dbd
+        _ = Info()
         # info.limits(dt, info.dt_min, info.dt_max, 'dt', 's')
         # info.limits(ttot, info.ttot_min, info.ttot_max, 'ttot', 's')
         pass
