import os
from typing import Any, List


class Test:
    """Test class for the chi601e module.

    This class is primarily used for testing and debugging purposes.
    """

    def __init__(self) -> None:
        """Initialize the Test class and print confirmation message."""
        print("Test from chi601e translator")


def check_connection(path: str) -> bool:
    """Check if a connection can be made to the CHI601E potentiostat.
    
    This function checks if the required CHI software exists at the specified path.
    
    Args:
        path: The path to the CHI software installation.
        
    Returns:
        bool: True if the connection check is successful, False otherwise.
    """
    try:
        # Check if the CHI software executable exists at the specified path
        chi_exe = os.path.join(path, "chi601e.exe")
        if os.path.exists(chi_exe):
            print("CHI601E software found at", path)
            return True
        else:
            print("CHI601E software not found at", path)
            print("Expected executable:", chi_exe)
            return False
    except Exception as e:
        print(f"Error checking CHI601E connection: {str(e)}")
        return False


class Info:
    """Information class for CH Instruments 601E potentiostat capabilities.

    This class stores the specifications and limitations of the CH Instruments 601E
    potentiostat, including available techniques, options, and parameter limits.

    Attributes:
        tech: List of supported electrochemical techniques.
        options: List of additional parameters that can be specified.
        E_min: Minimum potential value in V.
        E_max: Maximum potential value in V.
        sr_min: Minimum scan rate in V/s.
        sr_max: Maximum scan rate in V/s.

    Pending:
    * Calculate dE, sr, dt, ttot, mins and max
    """

    def __init__(self) -> None:
        """Initialize the Info class with default specifications."""
        self.tech: List[str] = ["CV", "CA", "LSV", "OCP", "NPV", "EIS"]
        self.options: List[str] = [
            "Quiet time in s (qt)",
            "Resistance in ohms (resistance)",
        ]

        self.E_min: float = -10
        self.E_max: float = 10
        self.sr_min: float = 0.000001
        self.sr_max: float = 10000
        # self.dE_min =
        # self.sr_min =
        # self.dt_min =
        # self.dt_max =
        # self.ttot_min =
        # self.ttot_max =
        # self.freq_min = 0.00001
        # self.freq_max = 1000000

    def limits(
        self, val: float, low: float, high: float, label: str, units: str
    ) -> None:
        """Validate that a parameter value is within allowed limits.

        Args:
            val: The value to check.
            low: The minimum allowed value.
            high: The maximum allowed value.
            label: The name of the parameter for error messages.
            units: The units of the parameter for error messages.

        Raises:
            Exception: If the value is outside the allowed limits.
        """
        if val < low or val > high:
            raise ValueError(
                label
                + " should be between "
                + str(low)
                + " "
                + units
                + " and "
                + str(high)
                + " "
                + units
                + ". Received "
                + str(val)
                + " "
                + units
            )

    def specifications(self) -> None:
        """Print the specifications of the CH Instruments 601E potentiostat."""
        print("Model: CH Instruments 601E (chi601e)")
        print("Techiques available:", self.tech)
        print("Options available:", self.options)


class CV:
    """Cyclic Voltammetry (CV) implementation for CH Instruments 601E potentiostat.

    This class handles the generation of the macro commands to run
    Cyclic Voltammetry experiments on the CHI601E potentiostat.

    Attributes:
        fileName: Base name for the output files.
        folder: Path to the folder where files will be saved.
        text: The macro commands to send to the potentiostat.
        head: Header section of the macro.
        body: Main section of the macro with experiment parameters.
        body2: Extended body including IR compensation if needed.
        foot: Footer section of the macro.

    Args:
        Eini: Initial potential in V.
        Ev1: First vertex potential in V.
        Ev2: Second vertex potential in V.
        Efin: Final potential in V.
        sr: Scan rate in V/s.
        dE: Potential increment in V.
        nSweeps: Number of sweeps.
        sens: Sensitivity in A/V.
        folder: Directory to save results.
        fileName: Base name for output files.
        header: Header text for the output files.
        path_lib: Path to the CHI library.
        **kwargs: Additional optional parameters:
            qt: Quiet time in seconds before the experiment (default: 2).
            resistance: Solution resistance in ohms for IR compensation (default: 0).

    **kwargs:
        qt: Quiet time in seconds before the experiment.
        resistance: Solution resistance in ohms for IR compensation.
    """

    def __init__(
        self,
        Eini: float,
        Ev1: float,
        Ev2: float,
        Efin: float,
        sr: float,
        dE: float,
        nSweeps: int,
        sens: float,
        folder: str,
        fileName: str,
        header: str,
        path_lib: str,
        **kwargs: Any,
    ) -> None:
        """Initialize a Cyclic Voltammetry experiment for CHI601E.

        Args:
            Eini: Initial potential in V.
            Ev1: First vertex potential in V.
            Ev2: Second vertex potential in V.
            Efin: Final potential in V.
            sr: Scan rate in V/s.
            dE: Potential increment in V.
            nSweeps: Number of sweeps.
            sens: Sensitivity in A/V.
            folder: Directory to save results.
            fileName: Base name for output files.
            header: Header text for the output files.
            path_lib: Path to the CHI library.
            **kwargs: Additional optional parameters:
                qt: Quiet time in seconds before the experiment (default: 2).
                resistance: Solution resistance in ohms for IR compensation (default: 0).
        """
        self.fileName = fileName
        self.folder = folder
        self.text = ""

        if "qt" in kwargs:
            qt = kwargs.get("qt")
        else:
            qt = 2
        if "resistance" in kwargs:
            resistance = kwargs.get("resistance")
        else:
            resistance = 0

        self.validate(Eini, Ev1, Ev2, Efin, sr, dE, nSweeps, sens)

        # correcting parameters:
        Ei = Eini
        if Ev1 > Ev2:
            eh = Ev1
            el = Ev2
            pn = "p"
        else:
            eh = Ev2
            el = Ev1
            pn = "n"
        nSweeps = nSweeps + 1  # final e from chi is enabled by default

        # building macro:
        self.head = (
            "c\x02\0\0\nfolder: "
            + folder
            + "\nfileoverride\n"
            + "header: "
            + header
            + "\n\n"
        )
        self.body = (
            "tech=cv\nei="
            + str(Ei)
            + "\neh="
            + str(eh)
            + "\nel="
            + str(el)
            + "\npn="
            + pn
            + "\ncl="
            + str(nSweeps)
            + "\nefon\nef="
            + str(Efin)
            + "\nsi="
            + str(dE)
            + "\nqt="
            + str(qt)
            + "\nv="
            + str(sr)
            + "\nsens="
            + str(sens)
        )
        if resistance:  # In case IR compensation is required
            self.body2 = (
                self.body
                + "\nmir="
                + str(resistance)
                + "\nircompon\nrun\nircompoff\nsave:"
                + self.fileName
                + "\ntsave:"
                + self.fileName
            )
        else:
            self.body2 = (
                self.body + "\nrun\nsave:" + self.fileName + "\ntsave:" + self.fileName
            )
        self.foot = "\n forcequit: yesiamsure\n"
        self.text = self.head + self.body2 + self.foot

    def validate(
        self,
        Eini: float,
        Ev1: float,
        Ev2: float,
        Efin: float,
        sr: float,
        dE: float,
        nSweeps: int,
        sens: float,
    ) -> None:
        """Validate that all parameters are within allowed limits.

        Args:
            Eini: Initial potential in V.
            Ev1: First vertex potential in V.
            Ev2: Second vertex potential in V.
            Efin: Final potential in V.
            sr: Scan rate in V/s.
            dE: Potential increment in V.
            nSweeps: Number of sweeps.
            sens: Sensitivity in A/V.

        Raises:
            Exception: If any parameter is outside the allowed limits.
        """
        info = Info()
        info.limits(Eini, info.E_min, info.E_max, "Eini", "V")
        info.limits(Ev1, info.E_min, info.E_max, "Ev1", "V")
        info.limits(Ev2, info.E_min, info.E_max, "Ev2", "V")
        info.limits(Efin, info.E_min, info.E_max, "Efin", "V")
        info.limits(sr, info.sr_min, info.sr_max, "sr", "V/s")
        # info.limits(dE, info.dE_min, info.dE_max, 'dE', 'V')
        # info.limits(sens, info.sens_min, info.sens_max, 'sens', 'A/V')


class LSV:
    """Linear Sweep Voltammetry (LSV) implementation for CH Instruments 601E potentiostat.

    This class handles the generation of the macro commands to run
    Linear Sweep Voltammetry experiments on the CHI601E potentiostat.

    Attributes:
        fileName: Base name for the output files.
        folder: Path to the folder where files will be saved.
        text: The macro commands to send to the potentiostat.
        head: Header section of the macro.
        body: Main section of the macro with experiment parameters.
        body2: Extended body including IR compensation if needed.
        foot: Footer section of the macro.

    Args:
        Eini: Initial potential in V.
        Efin: Final potential in V.
        sr: Scan rate in V/s.
        dE: Potential increment in V.
        sens: Sensitivity in A/V.
        folder: Directory to save results.
        fileName: Base name for output files.
        header: Header text for the output files.
        path_lib: Path to the CHI library.
        **kwargs: Additional optional parameters.

    **kwargs:
        qt: Quiet time in seconds before the experiment (default: 2).
        resistance: Solution resistance in ohms for IR compensation (default: 0).
    """

    def __init__(
        self,
        Eini: float,
        Efin: float,
        sr: float,
        dE: float,
        sens: float,
        folder: str,
        fileName: str,
        header: str,
        path_lib: str,
        **kwargs: Any,
    ) -> None:
        """Initialize a Linear Sweep Voltammetry experiment for CHI601E.

        Args:
            Eini: Initial potential in V.
            Efin: Final potential in V.
            sr: Scan rate in V/s.
            dE: Potential increment in V.
            sens: Sensitivity in A/V.
            folder: Directory to save results.
            fileName: Base name for output files.
            header: Header text for the output files.
            path_lib: Path to the CHI library.
            **kwargs: Additional optional parameters:
                qt: Quiet time in seconds before the experiment (default: 2).
                resistance: Solution resistance in ohms for IR compensation (default: 0).
        """
        self.fileName = fileName
        self.folder = folder
        self.text = ""

        if "qt" in kwargs:
            qt = kwargs.get("qt")
        else:
            qt = 2
        if "resistance" in kwargs:
            resistance = kwargs.get("resistance")
        else:
            resistance = 0

        self.validate(Eini, Efin, sr, dE, sens)

        self.head = (
            "C\x02\0\0\nfolder: "
            + folder
            + "\nfileoverride\n"
            + "header: "
            + header
            + "\n\n"
        )
        self.body = (
            "tech=lsv\nei="
            + str(Eini)
            + "\nef="
            + str(Efin)
            + "\nv="
            + str(sr)
            + "\nsi="
            + str(dE)
            + "\nqt="
            + str(qt)
            + "\nsens="
            + str(sens)
        )
        if resistance:  # In case IR compensation is required
            self.body2 = (
                self.body
                + "\nmir="
                + str(resistance)
                + "\nircompon\nrun\nircompoff\nsave:"
                + self.fileName
                + "\ntsave:"
                + self.fileName
            )
        else:
            self.body2 = (
                self.body + "\nrun\nsave:" + self.fileName + "\ntsave:" + self.fileName
            )
        self.foot = "\n forcequit: yesiamsure\n"
        self.text = self.head + self.body2 + self.foot

    def validate(
        self, Eini: float, Efin: float, sr: float, dE: float, sens: float
    ) -> None:
        """Validate that all parameters are within allowed limits.

        Args:
            Eini: Initial potential in V.
            Efin: Final potential in V.
            sr: Scan rate in V/s.
            dE: Potential increment in V.
            sens: Sensitivity in A/V.

        Raises:
            Exception: If any parameter is outside the allowed limits.
        """
        info = Info()
        info.limits(Eini, info.E_min, info.E_max, "Eini", "V")
        info.limits(Efin, info.E_min, info.E_max, "Efin", "V")
        info.limits(sr, info.sr_min, info.sr_max, "sr", "V/s")
        # info.limits(dE, info.dE_min, info.dE_max, 'dE', 'V')
        # info.limits(sens, info.sens_min, info.sens_max, 'sens', 'A/V')


class NPV:
    """Normal Pulse Voltammetry (NPV) implementation for CH Instruments 601E potentiostat.

    This class handles the generation of the macro commands to run
    Normal Pulse Voltammetry experiments on the CHI601E potentiostat.

    Attributes:
        fileName: Base name for the output files.
        folder: Path to the folder where files will be saved.
        text: The macro commands to send to the potentiostat.
        head: Header section of the macro.
        body: Main section of the macro with experiment parameters.
        foot: Footer section of the macro.

    Note:
        This technique is still in development and should be used with caution.

    Args:
        Eini: Initial potential in V.
        Efin: Final potential in V.
        dE: Potential increment in V.
        tsample: Sampling time in s.
        twidth: Pulse width in s.
        tperiod: Pulse period in s.
        sens: Sensitivity in A/V.
        path_lib: Path to the CHI library.
        folder: Directory to save results.
        fileName: Base name for output files.
        header: Header text for the output files.
        **kwargs: Additional optional parameters.

    **kwargs:
        qt: Quiet time in seconds before the experiment (default: 2).
    """

    def __init__(
        self,
        Eini: float,
        Efin: float,
        dE: float,
        tsample: float,
        twidth: float,
        tperiod: float,
        sens: float,
        path_lib: str,
        folder: str,
        fileName: str,
        header: str,
        **kwargs: Any,
    ) -> None:
        """Initialize a Normal Pulse Voltammetry experiment for CHI601E.

        Args:
            Eini: Initial potential in V.
            Efin: Final potential in V.
            dE: Potential increment in V.
            tsample: Sampling time in s.
            twidth: Pulse width in s.
            tperiod: Pulse period in s.
            sens: Sensitivity in A/V.
            path_lib: Path to the CHI library.
            folder: Directory to save results.
            fileName: Base name for output files.
            header: Header text for the output files.
            **kwargs: Additional optional parameters:
                qt: Quiet time in seconds before the experiment (default: 2).
        """
        self.fileName = fileName
        self.folder = folder
        self.text = ""

        if "qt" in kwargs:
            qt = kwargs.get("qt")
        else:
            qt = 2

        print("NPV technique still in development. Use with caution.")

        self.validate(Eini, Efin, dE, tsample, twidth, tperiod, sens)

        self.head = (
            "C\x02\0\0\nfolder: "
            + folder
            + "\n"
            # + fileOverride
            + "header: "
            + header
            + "\n\n"
        )
        self.body = (
            "tech=NPV\nei="
            + str(Eini)
            + "\nef="
            + str(Efin)
            + "\nincre="
            + str(dE)
            + "\npw="
            + str(tsample)
            + "\nsw="
            + str(twidth)
            + "\nprod="
            + str(tperiod)
            + "\nqt="
            + str(qt)
            + "\nsens="
            + str(sens)
        )
        self.body = self.body + "\nrun\nsave:" + fileName + "\ntsave:" + fileName
        self.foot = "\n forcequit: yesiamsure\n"
        self.text = self.head + self.body + self.foot

    def validate(
        self,
        Eini: float,
        Efin: float,
        dE: float,
        tsample: float,
        twidth: float,
        tperiod: float,
        sens: float,
    ) -> None:
        """Validate that all parameters are within allowed limits.

        Args:
            Eini: Initial potential in V.
            Efin: Final potential in V.
            dE: Potential increment in V.
            tsample: Sampling time in s.
            twidth: Pulse width in s.
            tperiod: Pulse period in s.
            sens: Sensitivity in A/V.

        Raises:
            Exception: If any parameter is outside the allowed limits.
        """
        info = Info()
        info.limits(Eini, info.E_min, info.E_max, "Eini", "V")
        info.limits(Efin, info.E_min, info.E_max, "Efin", "V")
        # info.limits(tsample, info.tsample)
        # info.limits(dE, info.dE_min, info.dE_max, 'dE', 'V')
        # info.limits(sens, info.sens_min, info.sens_max, 'sens', 'A/V')


class CA:
    """Chronoamperometry (CA) implementation for CH Instruments 601E potentiostat.

    This class handles the generation of the macro commands to run
    Chronoamperometry (i-t curve) experiments on the CHI601E potentiostat.

    Attributes:
        fileName: Base name for the output files.
        folder: Path to the folder where files will be saved.
        text: The macro commands to send to the potentiostat.
        head: Header section of the macro.
        body: Main section of the macro with experiment parameters.
        body2: Extended body including IR compensation if needed.
        foot: Footer section of the macro.

    Args:
        Estep: Step potential in V.
        dt: Time interval in s.
        ttot: Total experiment time in s.
        sens: Sensitivity in A/V.
        folder: Directory to save results.
        fileName: Base name for output files.
        header: Header text for the output files.
        path_lib: Path to the CHI library.
        **kwargs: Additional optional parameters.

    **kwargs:
        qt: Quiet time in seconds before the experiment (default: 2).
        resistance: Solution resistance in ohms for IR compensation (default: 0).
    """

    def __init__(
        self,
        Estep: float,
        dt: float,
        ttot: float,
        sens: float,
        folder: str,
        fileName: str,
        header: str,
        path_lib: str,
        **kwargs: Any,
    ) -> None:
        """Initialize a Chronoamperometry experiment for CHI601E.

        Args:
            Estep: Step potential in V.
            dt: Time interval in s.
            ttot: Total experiment time in s.
            sens: Sensitivity in A/V.
            folder: Directory to save results.
            fileName: Base name for output files.
            header: Header text for the output files.
            path_lib: Path to the CHI library.
            **kwargs: Additional optional parameters:
                qt: Quiet time in seconds before the experiment (default: 2).
                resistance: Solution resistance in ohms for IR compensation (default: 0).
        """
        self.fileName = fileName
        self.folder = folder
        self.text = ""

        if "qt" in kwargs:
            qt = kwargs.get("qt")
        else:
            qt = 2
        if "resistance" in kwargs:
            resistance = kwargs.get("resistance")
        else:
            resistance = 0

        self.head = (
            "C\x02\0\0\nfolder: "
            + folder
            + "\nfileoverride\n"
            + "header: "
            + header
            + "\n\n"
        )
        self.body = (
            "tech=i-t\nei="
            + str(Estep)
            + "\nst="
            + str(ttot)
            + "\nsi="
            + str(dt)
            + "\nqt="
            + str(qt)
            + "\nsens="
            + str(sens)
        )
        if resistance:  # In case IR compensation is required
            self.body2 = (
                self.body
                + "\nmir="
                + str(resistance)
                + "\nircompon\nrun\nircompoff\nsave:"
                + self.fileName
                + "\ntsave:"
                + self.fileName
            )
        else:
            self.body2 = (
                self.body + "\nrun\nsave:" + self.fileName + "\ntsave:" + self.fileName
            )
        self.foot = "\n forcequit: yesiamsure\n"
        self.text = self.head + self.body2 + self.foot

        self.validate(Estep, dt, ttot, sens)

    def validate(self, Estep: float, dt: float, ttot: float, sens: float) -> None:
        """Validate that all parameters are within allowed limits.

        Args:
            Estep: Step potential in V.
            dt: Time interval in s.
            ttot: Total experiment time in s.
            sens: Sensitivity in A/V.

        Raises:
            Exception: If any parameter is outside the allowed limits.
        """
        info = Info()
        info.limits(Estep, info.E_min, info.E_max, "Estep", "V")
        # info.limits(dt, info.dt_min, info.dt_max, 'dt', 's')
        # info.limits(ttot, info.ttot_min, info.ttot_max, 'ttot', 's')
        # info.limits(sens, info.sens_min, info.sens_max, 'sens', 'A/V')


class OCP:
    """Open Circuit Potential (OCP) implementation for CH Instruments 601E potentiostat.

    This class handles the generation of the macro commands to run
    Open Circuit Potential measurements on the CHI601E potentiostat.

    Attributes:
        fileName: Base name for the output files.
        folder: Path to the folder where files will be saved.
        text: The macro commands to send to the potentiostat.
        head: Header section of the macro.
        body: Main section of the macro with experiment parameters.
        foot: Footer section of the macro.

    Note:
        This implementation assumes the OCP is between ±10 V.

    Args:
        ttot: Total experiment time in s.
        dt: Time interval in s.
        folder: Directory to save results.
        fileName: Base name for output files.
        header: Header text for the output files.
        path_lib: Path to the CHI library.
        **kwargs: Additional optional parameters.

    **kwargs:
        qt: Quiet time in seconds before the experiment (default: 2).
        resistance: Solution resistance in ohms (default: 0).
    """

    def __init__(
        self,
        ttot: float,
        dt: float,
        folder: str,
        fileName: str,
        header: str,
        path_lib: str,
        **kwargs: Any,
    ) -> None:
        """Initialize an Open Circuit Potential measurement for CHI601E.

        Args:
            ttot: Total experiment time in s.
            dt: Time interval in s.
            folder: Directory to save results.
            fileName: Base name for output files.
            header: Header text for the output files.
            path_lib: Path to the CHI library.
            **kwargs: Additional optional parameters:
                qt: Quiet time in seconds before the experiment (default: 2).
                resistance: Solution resistance in ohms (default: 0).
        """
        self.fileName = fileName
        self.folder = folder
        self.text = ""

        if "qt" in kwargs:
            qt = kwargs.get("qt")
        else:
            qt = 2
        # if "resistance" in kwargs:
        #     resistance = kwargs.get("resistance")
        # else:
        #     resistance = 0

        self.head = (
            "C\x02\0\0\nfolder: "
            + folder
            + "\nfileoverride\n"
            + "header: "
            + header
            + "\n\n"
        )
        self.body = (
            "tech=ocpt\nst="
            + str(ttot)
            + "\neh=10"
            + "\nel=-10"
            + "\nsi="
            + str(dt)
            + "\nqt="
            + str(qt)
            + "\nrun\nsave:"
            + self.fileName
            + "\ntsave:"
            + self.fileName
        )
        self.foot = "\nforcequit: yesiamsure\n"
        self.text = self.head + self.body + self.foot

        self.validate(ttot, dt)

<<<<<<< HEAD
    def validate(self, ttot: float, dt: float) -> None:
        """Validate that all parameters are within allowed limits.

        Args:
            ttot: Total experiment time in s.
            dt: Time interval in s.

        Raises:
            Exception: If any parameter is outside the allowed limits.
        """
        info = Info()
        # info.limits(dt, info.dt_min, info.dt_max, 'dt', 's')
        # info.limits(ttot, info.ttot_min, info.ttot_max, 'ttot', 's')


class EIS:
    """Electrochemical Impedance Spectroscopy (EIS) implementation for CH Instruments 601E potentiostat.

    This class handles the generation of the macro commands to run
    Electrochemical Impedance Spectroscopy measurements on the CHI601E potentiostat.

    Attributes:
        fileName: Base name for the output files.
        folder: Path to the folder where files will be saved.
        text: The macro commands to send to the potentiostat.
        head: Header section of the macro.
        body: Main section of the macro with experiment parameters.
        foot: Footer section of the macro.

    Args:
        E: DC potential in V.
        freqini: Initial frequency in Hz.
        freqfin: Final frequency in Hz.
        amp: AC amplitude in V.
        nfreq: Number of frequency points.
        sens: Sensitivity in A/V.
        folder: Directory to save results.
        fileName: Base name for output files.
        header: Header text for the output files.
        path_lib: Path to the CHI library.
        **kwargs: Additional optional parameters.

    **kwargs:
        qt: Quiet time in seconds before the experiment (default: 2).
        optSweep: Optimization sweep type for EIS (default: 1).
    """

    def __init__(
        self,
        E: float,
        freqini: float,
        freqfin: float,
        amp: float,
        nfreq: int,
        sens: float,
        folder: str,
        fileName: str,
        header: str,
        path_lib: str,
        **kwargs: Any,
    ) -> None:
        """Initialize an Electrochemical Impedance Spectroscopy measurement for CHI601E.

        Args:
            E: DC potential in V.
            freqini: Initial frequency in Hz.
            freqfin: Final frequency in Hz.
            amp: AC amplitude in V.
            nfreq: Number of frequency points.
            sens: Sensitivity in A/V.
            folder: Directory to save results.
            fileName: Base name for output files.
            header: Header text for the output files.
            path_lib: Path to the CHI library.
            **kwargs: Additional optional parameters:
                qt: Quiet time in seconds before the experiment (default: 2).
                optSweep: Optimization sweep type for EIS (default: 1).
        """
        self.fileName = fileName
        self.folder = folder
        self.text = ""

        if "qt" in kwargs:
            qt = kwargs.get("qt")
        else:
            qt = 2

        if "optSweep" in kwargs:
            optSweep = kwargs.get("optSweep")
        else:
            optSweep = 1

        print("EIS: Selected AC amplitude:", amp, " V")

        # Verification steps:
        self.validate(E, freqini, freqfin, amp, sens)

        self.head = (
            "c\x02\0\0\nfolder: "
            + folder
            + "\nfileoverride\n"
            + "header: "
            + header
            + "\n\n"
        )
        self.body = (
            "tech=im\nip="
            + str(optSweep)  # 1: logarithmic sweep
            + "\neh="
            + str(E)
            + "\namp="
            + str(amp)
            + "\nfi="
            + str(freqini)
            + "\nfh="
            + str(freqfin)
            + "\nnt="
            + str(nfreq)  # number of freq. points
            + "\nqt="
            + str(qt)
            + "\nsens="
            + str(sens)
            + "\nrun\nimplot\nimproc=1\nimpchrt\ndt=0\nimpproc\nsave:"
            + self.fileName
            + "\ntsave:"
            + self.fileName
        )
        self.foot = "\nforcequit: yesiamsure\n"
        self.text = self.head + self.body + self.foot

    def validate(
        self, E: float, freqini: float, freqfin: float, amp: float, sens: float
    ) -> None:
        """Validate that all parameters are within allowed limits.

        Args:
            E: DC potential in V.
            freqini: Initial frequency in Hz.
            freqfin: Final frequency in Hz.
            amp: AC amplitude in V.
            sens: Sensitivity in A/V.

        Raises:
            Exception: If any parameter is outside the allowed limits.
        """
        info = Info()
        info.limits(E, info.E_min, info.E_max, "E", "V")
        # info.limits(freqini, info.freq_min, info.freq_max, 'freqini', 'Hz')
        # info.limits(freqfin, info.freq_min, info.freq_max, 'freqfin', 'Hz')
        # info.limits(amp, info.amp_min, info.amp_max, 'amp', 'V')
        # info.limits(sens, info.sens_min, info.sens_max, 'sens', 'A/V')
=======
    def validate(self, ttot, dt):
        # info = Info()
        # info.limits(dt, info.dt_min, info.dt_max, 'dt', 's')
        # info.limits(ttot, info.ttot_min, info.ttot_max, 'ttot', 's')
        pass
>>>>>>> 7fd63dbd
<|MERGE_RESOLUTION|>--- conflicted
+++ resolved
@@ -15,12 +15,12 @@
 
 def check_connection(path: str) -> bool:
     """Check if a connection can be made to the CHI601E potentiostat.
-    
+
     This function checks if the required CHI software exists at the specified path.
-    
+
     Args:
         path: The path to the CHI software installation.
-        
+
     Returns:
         bool: True if the connection check is successful, False otherwise.
     """
@@ -804,7 +804,6 @@
 
         self.validate(ttot, dt)
 
-<<<<<<< HEAD
     def validate(self, ttot: float, dt: float) -> None:
         """Validate that all parameters are within allowed limits.
 
@@ -815,7 +814,7 @@
         Raises:
             Exception: If any parameter is outside the allowed limits.
         """
-        info = Info()
+        _ = Info()
         # info.limits(dt, info.dt_min, info.dt_max, 'dt', 's')
         # info.limits(ttot, info.ttot_min, info.ttot_max, 'ttot', 's')
 
@@ -955,11 +954,4 @@
         # info.limits(freqini, info.freq_min, info.freq_max, 'freqini', 'Hz')
         # info.limits(freqfin, info.freq_min, info.freq_max, 'freqfin', 'Hz')
         # info.limits(amp, info.amp_min, info.amp_max, 'amp', 'V')
-        # info.limits(sens, info.sens_min, info.sens_max, 'sens', 'A/V')
-=======
-    def validate(self, ttot, dt):
-        # info = Info()
-        # info.limits(dt, info.dt_min, info.dt_max, 'dt', 's')
-        # info.limits(ttot, info.ttot_min, info.ttot_max, 'ttot', 's')
-        pass
->>>>>>> 7fd63dbd
+        # info.limits(sens, info.sens_min, info.sens_max, 'sens', 'A/V')