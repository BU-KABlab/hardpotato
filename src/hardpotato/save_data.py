from typing import Any, Dict

import numpy as np

import hardpotato.pico_mscript as mscript


class Test:
    """Test class for the save_data module.

    This class is primarily used for testing and debugging purposes.
    """

    def __init__(self) -> None:
        """Initialize the Test class and print confirmation message."""
        print("Test from save_data module")


class Save:
    """Main class for saving experimental data to files.

    This class handles saving data from various electrochemical techniques
    to properly formatted text files.

    Attributes:
        fileName: Path to the file where data will be saved.
        data_array: Numpy array containing the formatted data to save.

    Examples:
        ```python
        import hardpotato as hp
        import numpy as np

        # Create data array (typically comes from a potentiostat)
        data = {...}  # Data dictionary from Emstat Pico

        # Save CV data
        save = hp.save_data.Save(
            data,
            "C:/Data/experiment.txt",
            "Cyclic Voltammetry Experiment",
            "emstatpico",
            "CV"
        )
        ```
    """

    def __init__(
        self,
        data: Dict[str, Any],
        fileName: str,
        header: str,
        model: str,
        technique: str,
        bpot: bool = False,
    ) -> None:
        """Initialize the Save class and save data to file.

        Args:
            data: Dictionary containing the experimental data.
            fileName: Path to the file where data will be saved.
            header: Text header to include at the top of the file.
            model: Potentiostat model identifier ('chi760e', 'emstatpico', etc.).
            technique: Type of electrochemical technique ('CV', 'LSV', 'CA', 'OCP', 'EIS').
            bpot: Whether the data was collected using bipotentiostat mode.
        """
        self.fileName = fileName
        self.data_array: np.ndarray = np.array([])

        if technique == "CV" or technique == "LSV":
            header = header + "\nt/s, E/V, i/A\n"
            self.data_array = CV(fileName, data, model, bpot).save()
        elif technique == "IT" or technique == "CA":
            header = header + "\nt/s, E/V, i/A\n"
            self.data_array = IT(fileName, data, model, bpot).save()
        elif technique == "OCP":
            header = header + "\nt/s, E/V\n"
            self.data_array = OCP(fileName, data, model).save()
        elif technique == "EIS":
            header = header + "\nF, Real, Imaginary\n"
            self.data_array = EIS(fileName, data, model).save()
<<<<<<< HEAD

        np.savetxt(fileName, self.data_array, delimiter=",", header=header)
=======
        else:
            header = header
            mscript_data = MSCRIPT(fileName, data, model).save()

            # Extract headers from the first row for the header text
            column_headers = mscript_data[0].tolist()
            header = header + "\n" + " ".join(column_headers) + "\n"

            # Get only the numeric data (skip headers row) and ensure it's numeric type
            self.data_array = mscript_data[1:].astype(float).T.transpose()

        try:
            np.savetxt(fileName, self.data_array, delimiter=",", header=header)
        except Exception as e:
            print("Error saving file: ", e)
>>>>>>> 7fd63dbd


class CV:
    """Class for formatting and saving Cyclic Voltammetry (CV) data.

    This class handles extraction and organization of CV data for saving to file.

    Attributes:
        fileName: Path to the file where data will be saved.
        data: Dictionary containing the experimental data.
        model: Potentiostat model identifier.
        bpot: Whether the data was collected using bipotentiostat mode.
    """

    def __init__(
        self, fileName: str, data: Dict[str, Any], model: str, bpot: bool
    ) -> None:
        """Initialize the CV data formatter.

        Args:
            fileName: Path to the file where data will be saved.
            data: Dictionary containing the experimental data.
            model: Potentiostat model identifier ('chi760e', 'emstatpico', etc.).
            bpot: Whether the data was collected using bipotentiostat mode.
        """
        self.fileName = fileName
        self.data = data
        self.model = model
        self.bpot = bpot

    def save(self) -> np.ndarray:
        """Format the CV data for saving.

        Returns:
            np.ndarray: Formatted array containing the CV data:
                - Column 0: Time (s)
                - Column 1: Potential (V)
                - Column 2: Current (A)
                - Column 3: Current at second WE (A) if using bipotentiostat mode
        """
        data_array = np.array([])

        if self.model == "emstatpico":
            t = mscript.get_values_by_column(self.data, 0)
            E = mscript.get_values_by_column(self.data, 1)
            i = mscript.get_values_by_column(self.data, 2)
            data_array = np.array([t, E, i]).T

            if self.bpot:
                i2 = mscript.get_values_by_column(self.data, 3)
                data_array = np.array([t, E, i, i2]).T

        return data_array


class IT:
    """Class for formatting and saving Chronoamperometry (CA) data.

    This class handles extraction and organization of CA data for saving to file.
    CA is also known as I vs T (IT) data.

    Attributes:
        fileName: Path to the file where data will be saved.
        data: Dictionary containing the experimental data.
        model: Potentiostat model identifier.
        bpot: Whether the data was collected using bipotentiostat mode.
    """

    def __init__(
        self, fileName: str, data: Dict[str, Any], model: str, bpot: bool
    ) -> None:
        """Initialize the IT data formatter.

        Args:
            fileName: Path to the file where data will be saved.
            data: Dictionary containing the experimental data.
            model: Potentiostat model identifier ('chi760e', 'emstatpico', etc.).
            bpot: Whether the data was collected using bipotentiostat mode.
        """
        self.fileName = fileName
        self.data = data
        self.model = model
        self.bpot = bpot

    def save(self) -> np.ndarray:
        """Format the IT data for saving.

        Returns:
            np.ndarray: Formatted array containing the CA data:
                - Column 0: Time (s)
                - Column 1: Potential (V)
                - Column 2: Current (A)
                - Column 3: Current at second WE (A) if using bipotentiostat mode
        """
        data_array = np.array([])

        if self.model == "emstatpico":
            t = mscript.get_values_by_column(self.data, 0)
            E = mscript.get_values_by_column(self.data, 1)
            i = mscript.get_values_by_column(self.data, 2)
            data_array = np.array([t, E, i]).T

            if self.bpot:
                i2 = mscript.get_values_by_column(self.data, 3)
                data_array = np.array([t, E, i, i2]).T

        return data_array


class OCP:
    """Class for formatting and saving Open Circuit Potential (OCP) data.

    This class handles extraction and organization of OCP data for saving to file.

    Attributes:
        fileName: Path to the file where data will be saved.
        data: Dictionary containing the experimental data.
        model: Potentiostat model identifier.
    """

    def __init__(self, fileName: str, data: Dict[str, Any], model: str) -> None:
        """Initialize the OCP data formatter.

        Args:
            fileName: Path to the file where data will be saved.
            data: Dictionary containing the experimental data.
            model: Potentiostat model identifier ('chi760e', 'emstatpico', etc.).
        """
        self.fileName = fileName
        self.data = data
        self.model = model

    def save(self) -> np.ndarray:
        """Format the OCP data for saving.

        Returns:
            np.ndarray: Formatted array containing the OCP data:
                - Column 0: Time (s)
                - Column 1: Potential (V)
        """
        data_array = np.array([])

        if self.model == "emstatpico":
            t = mscript.get_values_by_column(self.data, 0)
            E = mscript.get_values_by_column(self.data, 1)
            data_array = np.array([t, E]).T

        return data_array


class EIS:
    """Class for formatting and saving Electrochemical Impedance Spectroscopy (EIS) data.

    This class handles extraction and organization of EIS data for saving to file.

    Attributes:
        fileName: Path to the file where data will be saved.
        data: Dictionary containing the experimental data.
        model: Potentiostat model identifier.
    """

    def __init__(self, fileName: str, data: Dict[str, Any], model: str) -> None:
        """Initialize the EIS data formatter.

        Args:
            fileName: Path to the file where data will be saved.
            data: Dictionary containing the experimental data.
            model: Potentiostat model identifier ('chi760e', 'emstatpico', etc.).
        """
        self.fileName = fileName
        self.data = data
        self.model = model

    def save(self) -> np.ndarray:
        """Format the EIS data for saving.

        Returns:
            np.ndarray: Formatted array containing the EIS data:
                - Column 0: Frequency (Hz)
                - Column 1: Real part of impedance (Ω)
                - Column 2: Imaginary part of impedance (Ω)
        """
        data_array = np.array([])

        if self.model == "emstatpico":
            freq = mscript.get_values_by_column(self.data, 0)
            z_re = mscript.get_values_by_column(self.data, 1)
            z_im = mscript.get_values_by_column(self.data, 2)
            data_array = np.array([freq, z_re, z_im]).T
<<<<<<< HEAD

=======
        return data_array


class MSCRIPT:
    """ """

    def __init__(self, fileName, data, model):
        self.fileName = fileName
        self.data = data
        self.model = model

    def _parse_mscript_data_to_array(self):
        """
        Parse MethodScript data from multiple techniques into a single array with proper column headers.
        Data is combined and sorted by time when possible.
        """
        # Collect all unique column headers across all curves
        column_types = {}  # Dictionary to store unique column types by name+unit
        time_column_name = None  # Track which column is the time column

        # First pass: identify all unique column types and find the time column
        for curve_idx, curve in enumerate(self.data):
            for package in curve:
                for col_idx, col in enumerate(package):
                    col_key = f"{col.type.name}/{col.type.unit}"
                    if col_key not in column_types:
                        column_types[col_key] = {
                            "name": col.type.name,
                            "unit": col.type.unit,
                            "index": len(column_types),
                        }
                    # Identify time column (usually has 's' as unit)
                    if col.type.unit == "s" and col.type.name.lower() in ["time", "t"]:
                        time_column_name = col_key

        # Prepare the column headers (sorted list)
        column_headers = list(column_types.keys())

        # If we found a time column, make sure it's the first one
        if time_column_name and time_column_name in column_headers:
            column_headers.remove(time_column_name)
            column_headers.insert(0, time_column_name)

        # Second pass: extract data values for each column type from each curve
        all_data_points = []

        for curve_idx, curve in enumerate(self.data):
            for package_idx, package in enumerate(curve):
                # Create a data point with NaN for all columns
                data_point = [np.nan] * len(column_headers)

                # Extract values for columns present in this package
                for col_idx, col in enumerate(package):
                    col_key = f"{col.type.name}/{col.type.unit}"
                    if col_key in column_headers:
                        col_pos = column_headers.index(col_key)
                        # Extract the actual value from the MScriptVar
                        value = (
                            col.value
                        )  # You might need a different way to extract the value
                        data_point[col_pos] = value

                all_data_points.append(data_point)

        # Convert to numpy array
        if all_data_points:
            data_array = np.array(all_data_points)

            # Sort by time if time column exists
            if time_column_name:
                time_idx = column_headers.index(time_column_name)
                # Only sort rows with valid time values
                valid_time_mask = ~np.isnan(data_array[:, time_idx])
                if np.any(valid_time_mask):
                    valid_rows = data_array[valid_time_mask]
                    sorted_indices = np.argsort(valid_rows[:, time_idx])
                    valid_rows = valid_rows[sorted_indices]

                    # Replace the valid rows in the original array
                    data_array[valid_time_mask] = valid_rows

            # Add column headers as the first row
            data_array = np.vstack((column_headers, data_array))
            return data_array
        else:
            # Return empty array with headers if no data points
            return np.array([column_headers])

    def save(self):
        if self.model == "emstatpico":
            data_array = self._parse_mscript_data_to_array()
        else:
            # Handle other models if needed
            data_array = np.array([])
>>>>>>> 7fd63dbd
        return data_array<|MERGE_RESOLUTION|>--- conflicted
+++ resolved
@@ -79,10 +79,6 @@
         elif technique == "EIS":
             header = header + "\nF, Real, Imaginary\n"
             self.data_array = EIS(fileName, data, model).save()
-<<<<<<< HEAD
-
-        np.savetxt(fileName, self.data_array, delimiter=",", header=header)
-=======
         else:
             header = header
             mscript_data = MSCRIPT(fileName, data, model).save()
@@ -98,7 +94,6 @@
             np.savetxt(fileName, self.data_array, delimiter=",", header=header)
         except Exception as e:
             print("Error saving file: ", e)
->>>>>>> 7fd63dbd
 
 
 class CV:
@@ -288,9 +283,7 @@
             z_re = mscript.get_values_by_column(self.data, 1)
             z_im = mscript.get_values_by_column(self.data, 2)
             data_array = np.array([freq, z_re, z_im]).T
-<<<<<<< HEAD
-
-=======
+
         return data_array
 
 
@@ -385,5 +378,4 @@
         else:
             # Handle other models if needed
             data_array = np.array([])
->>>>>>> 7fd63dbd
         return data_array